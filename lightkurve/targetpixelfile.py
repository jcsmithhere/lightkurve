import warnings

from astropy.io import fits
from astropy.table import Table
from matplotlib import patches
import numpy as np

from .lightcurve import KeplerLightCurve, LightCurve
from .prf import SimpleKeplerPRF
from .utils import KeplerQualityFlags, plot_image
<<<<<<< HEAD
from astropy.wcs import WCS
from . import PACKAGEDIR
=======
from .mast import search_kepler_tpf_products, download_products, ArchiveError

>>>>>>> 60a0ab48

__all__ = ['KeplerTargetPixelFile']


class TargetPixelFile(object):
    """
    TargetPixelFile class
    """
    def to_lightcurve(self):
        """Returns a raw light curve of the TPF.

        Returns
        -------
        lc : LightCurve object
            Array containing the summed or detrended flux within the aperture
            for each cadence.
        """
        pass


class TessTargetPixelFile(TargetPixelFile):
    """
    Defines a TargetPixelFile class for the TESS Mission.
    Enables extraction of raw lightcurves and centroid positions.

    Attributes
    ----------
    path : str
        Path to a Kepler Target Pixel (FITS) File.
    quality_bitmask : str or int
        Bitmask specifying quality flags of cadences that should be ignored.
        If a string is passed, it has the following meaning:

            * "default": recommended quality mask
            * "hard": removes more flags, known to remove good data
            * "hardest": removes all data that has been flagged

    References
    ----------
    .. [1] Kepler: A Search for Terrestrial Planets. Kepler Archive Manual.
        http://archive.stsci.edu/kepler/manuals/archive_manual.pdf
    """

class KeplerTargetPixelFile(TargetPixelFile):
    """
    Defines a TargetPixelFile class for the Kepler/K2 Mission.
    Enables extraction of raw lightcurves and centroid positions.

    Attributes
    ----------
    path : str
        Path to a Kepler Target Pixel (FITS) File.
    quality_bitmask : str or int
        Bitmask specifying quality flags of cadences that should be ignored.
        If a string is passed, it has the following meaning:

            * "default": recommended quality mask
            * "hard": removes more flags, known to remove good data
            * "hardest": removes all data that has been flagged

    References
    ----------
    .. [1] Kepler: A Search for Terrestrial Planets. Kepler Archive Manual.
        http://archive.stsci.edu/kepler/manuals/archive_manual.pdf
    """

    def __init__(self, path, quality_bitmask=KeplerQualityFlags.DEFAULT_BITMASK,
                 **kwargs):
        self.path = path
        self.hdu = fits.open(self.path, **kwargs)
        self.quality_bitmask = quality_bitmask
        self.quality_mask = self._quality_mask(quality_bitmask)

    @staticmethod
    def from_archive(target, cadence='long', quarter=None, month=None, campaign=None):
        """Fetch a Target Pixel File from the Kepler/K2 data archive at MAST.

        Raises an `ArchiveError` if a unique TPF cannot be found.  For example,
        this is the case if a target was observed in multiple Quarters and the
        quarter parameter is unspecified.

        Parameters
        ----------
        target : str or int
            KIC/EPIC ID or object name.
        cadence : str
            'long' or 'short'.
        quarter, campaign : int
            Kepler Quarter or K2 Campaign number.
        month : 1, 2, or 3
            For Kepler's prime mission, there are three short-cadence
            Target Pixel Files for each quarter, each covering one month.
            Hence, if cadence='short' you need to specify month=1, 2, or 3.

        Returns
        -------
        tpf : KeplerTargetPixelFile object.
        """
        products = search_kepler_tpf_products(target=target, cadence=cadence,
                                              quarter=quarter, campaign=campaign)
        if cadence == 'short' and len(products) > 1:
            if month is None:
                raise ArchiveError("Found {} different Target Pixel Files "
                                   "for target {} in Quarter {}."
                                   "Please specify the month (1, 2, or 3)."
                                   "".format(len(products), target, quarter))
            products = Table(products[month+1])
        elif len(products) > 1:
            raise ArchiveError("Found {} different Target Pixel Files "
                               "for target {}. Please specify quarter/month "
                               "or campaign number."
                               "".format(len(products), target))
        elif len(products) < 1:
            raise ArchiveError("No Target Pixel File found for {} at MAST.".format(target))
        path = download_products(products)[0]
        return KeplerTargetPixelFile(path)

    def __repr__(self):
        return('KeplerTargetPixelFile Object (ID: {})'.format(self.keplerid))

    @property
    def hdu(self):
        return self._hdu

    @hdu.setter
    def hdu(self, value, keys=['FLUX', 'QUALITY']):
        '''Raises a ValueError exception if value does not appear to be a Target Pixel File.
        '''
        for key in keys:
            if ~(np.any([value[1].header[ttype] == key
                for ttype in value[1].header['TTYPE*']])):
                raise ValueError("File {} does not have a {} column, "
                         "is this a target pixel file?".format(self.path, key))
        else:
            self._hdu = value

    def _quality_mask(self, bitmask):
        """Returns a boolean mask which flags all good-quality cadences.

        Parameters
        ----------
        bitmask : str or int
            Bitmask. See ref. [1], table 2-3.
        """
        if bitmask is None:
            return np.ones(len(self.hdu[1].data['TIME']), dtype=bool)
        elif isinstance(bitmask, str):
            bitmask = KeplerQualityFlags.OPTIONS[bitmask]
        return (self.hdu[1].data['QUALITY'] & bitmask) == 0

    def header(self, ext=0):
        """Returns the header for a given extension."""
        return self.hdu[ext].header

    def get_prf_model(self):
        """Returns an object of SimpleKeplerPRF initialized using the
        necessary metadata in the tpf object.

        Returns
        -------
        prf : instance of SimpleKeplerPRF
        """

        return SimpleKeplerPRF(channel=self.channel, shape=self.shape[1:],
                               column=self.column, row=self.row)


    def get_wcs(self):
        """Returns an astropy.wcs.WCS object with the World Coordinate System
        solution for the target pixel file.

        Returns
        -------
        w : astropy.wcs.WCS object
            WCS solution
        """
        #Astropy.wcs.WCS has noisy warnings irrelevant for Kepler/K2
        with warnings.catch_warnings():
            warnings.simplefilter("ignore")
            ok = []
            #Find extensions with valid WCS solution
            vals = ['CRPIX', 'CRVAL']
            for idx, hdu in enumerate(self.hdu):
                w = WCS(hdu.header)
                if (np.any(np.asarray([v in k for k in hdu.header.keys() for v in vals]))):
                    ok.append(idx)
            #Use the first extention with a valid solution.
            ok = ok[0]
            w = WCS(self.hdu[ok].header)
            return (w)

    def get_radec(self):
        """Returns two, 3D arrays of RA and Dec values, one for each pixel in each cadence.
        Uses the WCS solution and the POS_CORR arguments from TPF header file.

        Returns
        -------
        ra : 3D array, same shape as tpf.flux
            Array containing RA values for every pixel, for every cadence.
        dec : 3D array, same shape as tpf.flux
            Array containing Dec values for every pixel, for every cadence.
        """
        w = self.get_wcs()
        #If the WCS is built from the FFI, the CRPIX values are the center of the module (~500).
        if (w.wcs.crpix[0] > 450) & (w.wcs.crpix[0] > 450):
            X,Y = np.meshgrid(np.arange(self.shape[2])+self.column, np.arange(self.shape[1])+self.row)
        else:
            X,Y = np.meshgrid(np.arange(self.shape[2]), np.arange(self.shape[1]))
        pos_corr1_pix, pos_corr2_pix = self.hdu[1].data['POS_CORR1'], self.hdu[1].data['POS_CORR2']
        #Any values where the poscorr is more than 50 pixels off are zero'd, as are infs.
        bad = ~(np.isfinite(pos_corr1_pix) & np.isfinite(pos_corr2_pix))
        pos_corr1_pix[bad], pos_corr2_pix[bad] = 0, 0
        bad = ~((np.abs(pos_corr1_pix) < 50) & (np.abs(pos_corr2_pix) < 50))
        pos_corr1_pix[bad], pos_corr2_pix[bad] = 0, 0
        X = (np.atleast_3d(X).transpose([2,0,1])+np.atleast_3d(pos_corr1_pix).transpose([1,2,0]))
        Y = (np.atleast_3d(Y).transpose([2,0,1])+np.atleast_3d(pos_corr2_pix).transpose([1,2,0]))
        ra,dec = w.wcs_pix2world(X.ravel(), Y.ravel(), 1)
        ra = ra.reshape((pos_corr1_pix.shape[0], self.shape[1], self.shape[2]))
        dec = dec.reshape((pos_corr2_pix.shape[0], self.shape[1], self.shape[2]))
        return ra[self.quality_mask], dec[self.quality_mask]

    @property
    def keplerid(self):
        return self.header()['KEPLERID']

    @property
    def module(self):
        return self.header()['MODULE']

    @property
    def channel(self):
        return self.header()['CHANNEL']

    @property
    def output(self):
        return self.header()['OUTPUT']

    @property
    def ra(self):
        try:
            return self.header()['RA_OBJ']
        except KeyError:
            return None

    @property
    def dec(self):
        try:
            return self.header()['DEC_OBJ']
        except KeyError:
            return None

    @property
    def column(self):
        return self.hdu['TARGETTABLES'].header['1CRV5P']

    @property
    def row(self):
        return self.hdu['TARGETTABLES'].header['2CRV5P']

    @property
    def pipeline_mask(self):
        """Returns the aperture mask used by the Kepler pipeline"""
        return self.hdu[-1].data > 2

    @property
    def n_good_cadences(self):
        """Returns the number of good-quality cadences."""
        return self.quality_mask.sum()

    @property
    def shape(self):
        """Return the cube dimension shape."""
        return self.flux.shape

    @property
    def time(self):
        """Returns the time for all good-quality cadences."""
        return self.hdu[1].data['TIME'][self.quality_mask]

    @property
    def cadenceno(self):
        """Return the cadence number for all good-quality cadences."""
        return self.hdu[1].data['CADENCENO'][self.quality_mask]

    @property
    def nan_time_mask(self):
        """Returns a boolean mask flagging cadences whose time is `nan`."""
        return ~np.isfinite(self.time)

    @property
    def flux(self):
        """Returns the flux for all good-quality cadences."""
        return self.hdu[1].data['FLUX'][self.quality_mask]

    @property
    def flux_err(self):
        """Returns the flux uncertainty for all good-quality cadences."""
        return self.hdu[1].data['FLUX_ERR'][self.quality_mask]

    @property
    def flux_bkg(self):
        """Returns the background flux for all good-quality cadences."""
        return self.hdu[1].data['FLUX_BKG'][self.quality_mask]

    @property
    def flux_bkg_err(self):
        return self.hdu[1].data['FLUX_BKG_ERR'][self.quality_mask]

    @property
    def quality(self):
        """Returns the quality flag integer of every good cadence."""
        return self.hdu[1].data['QUALITY'][self.quality_mask]

    @property
    def quarter(self):
        """Quarter number"""
        try:
            return self.header(ext=0)['QUARTER']
        except KeyError:
            return None

    @property
    def campaign(self):
        """Campaign number"""
        try:
            return self.header(ext=0)['CAMPAIGN']
        except KeyError:
            return None

    @property
    def mission(self):
        """Mission name"""
        return self.header(ext=0)['MISSION']

    def to_fits(self):
        """Save the TPF to fits"""
        raise NotImplementedError

    def _parse_aperture_mask(self, aperture_mask):
        """Parse the `aperture_mask` parameter as given by a user.

        The `aperture_mask` parameter is accepted by a number of methods.
        This method ensures that the parameter is always parsed in the same way.

        Parameters
        ----------
        aperture_mask : array-like, 'pipeline', 'all', or None
            A boolean array describing the aperture such that `False` means
            that the pixel will be masked out.
            If None or 'all' are passed, a mask that is `True` everywhere will
            be returned.
            If 'pipeline' is passed, the mask suggested by the Kepler pipeline
            will be returned.

        Returns
        -------
        aperture_mask : ndarray
            2D boolean numpy array containing `True` for selected pixels.
        """
        with warnings.catch_warnings():
            # `aperture_mask` supports both arrays and string values; these yield
            # uninteresting FutureWarnings when compared, so let's ignore that.
            warnings.simplefilter(action='ignore', category=FutureWarning)
            if aperture_mask is None or aperture_mask == 'all':
                aperture_mask = np.ones((self.shape[1], self.shape[2]), dtype=bool)
            elif aperture_mask == 'pipeline':
                aperture_mask = self.pipeline_mask
        self._last_aperture_mask = aperture_mask
        return aperture_mask

    def to_lightcurve(self, aperture_mask='pipeline'):
        """Performs aperture photometry.

        Parameters
        ----------
        aperture_mask : array-like, 'pipeline', or 'all'
            A boolean array describing the aperture such that `False` means
            that the pixel will be masked out.
            If the string 'all' is passed, all pixels will be used.
            The default behaviour is to use the Kepler pipeline mask.

        Returns
        -------
        lc : KeplerLightCurve object
            Array containing the summed flux within the aperture for each
            cadence.
        """
        aperture_mask = self._parse_aperture_mask(aperture_mask)
        centroid_col, centroid_row = self.centroids(aperture_mask)

        return KeplerLightCurve(flux=np.nansum(self.flux[:, aperture_mask], axis=1),
                                time=self.time,
                                flux_err=np.nansum(self.flux_err[:, aperture_mask]**2, axis=1)**0.5,
                                centroid_col=centroid_col,
                                centroid_row=centroid_row,
                                quality=self.quality,
                                channel=self.channel,
                                campaign=self.campaign,
                                quarter=self.quarter,
                                mission=self.mission,
                                cadenceno=self.cadenceno)

    def centroids(self, aperture_mask='pipeline'):
        """Returns centroids based on sample moments.

        Parameters
        ----------
        aperture_mask : array-like, 'pipeline', or 'all'
            A boolean array describing the aperture such that `False` means
            that the pixel will be masked out.
            If the string 'all' is passed, all pixels will be used.
            The default behaviour is to use the Kepler pipeline mask.

        Returns
        -------
        col_centr, row_centr : tuple
            Arrays containing centroids for column and row at each cadence
        """
        aperture_mask = self._parse_aperture_mask(aperture_mask)
        yy, xx = np.indices(self.shape[1:]) + 0.5
        yy = self.row + yy
        xx = self.column + xx
        total_flux = np.nansum(self.flux[:, aperture_mask], axis=1)
        col_centr = np.nansum(xx * aperture_mask * self.flux, axis=(1, 2)) / total_flux
        row_centr = np.nansum(yy * aperture_mask * self.flux, axis=(1, 2)) / total_flux

        return col_centr, row_centr

    def plot(self, ax=None, frame=0, cadenceno=None, bkg=False, aperture_mask=None,
            show_colorbar=True, mask_color='pink', **kwargs):
        """
        Plot a target pixel file at a given frame (index) or cadence number.

        Parameters
        ----------
        ax : matplotlib.axes._subplots.AxesSubplot
            A matplotlib axes object to plot into. If no axes is provided,
            a new one will be generated.
        frame : int
            Frame number. The default is 0, i.e. the first frame.
        cadenceno : int, optional
            Alternatively, a cadence number can be provided.
            This argument has priority over frame number.
        bkg : bool
            If True, background will be added to the pixel values.
        aperture_mask : ndarray
            Highlight pixels selected by aperture_mask.
        show_colorbar : bool
            Whether or not to show the colorbar
        mask_color : str
            Color to show the aperture mask
        kwargs : dict
            Keywords arguments passed to `lightkurve.utils.plot_image`.

        Returns
        -------
        ax : matplotlib.axes._subplots.AxesSubplot
            The matplotlib axes object.
        """
        if cadenceno is not None:
            try:
                frame = np.argwhere(cadenceno == self.cadenceno)[0][0]
            except IndexError:
                raise ValueError("cadenceno {} is out of bounds, "
                                 "must be in the range {}-{}.".format(
                                    cadenceno, self.cadenceno[0], self.cadenceno[-1]))
        try:
            if bkg:
                pflux = self.flux[frame] + self.flux_bkg[frame]
            else:
                pflux = self.flux[frame]
        except IndexError:
            raise ValueError("frame {} is out of bounds, must be in the range "
                             "0-{}.".format(frame, self.flux.shape[0]))
        ax = plot_image(pflux, ax=ax, title='Kepler ID: {}'.format(self.keplerid),
                extent=(self.column, self.column + self.shape[2], self.row,
                self.row + self.shape[1]), show_colorbar=show_colorbar, **kwargs)

        if aperture_mask is not None:
            aperture_mask = self._parse_aperture_mask(aperture_mask)
            for i in range(self.shape[1]):
                for j in range(self.shape[2]):
                    if aperture_mask[i, j]:
                        ax.add_patch(patches.Rectangle((j+self.column, i+self.row),
                                                       1, 1, color=mask_color, fill=True,
                                                       alpha=.6))
        return ax

    def get_bkg_lightcurve(self, aperture_mask=None):
        aperture_mask = self._parse_aperture_mask(aperture_mask)
        return LightCurve(flux=np.nansum(self.flux_bkg[:, aperture_mask], axis=1),
                          time=self.time, flux_err=self.flux_bkg_err)<|MERGE_RESOLUTION|>--- conflicted
+++ resolved
@@ -2,19 +2,15 @@
 
 from astropy.io import fits
 from astropy.table import Table
+from astropy.wcs import WCS
 from matplotlib import patches
 import numpy as np
 
 from .lightcurve import KeplerLightCurve, LightCurve
 from .prf import SimpleKeplerPRF
 from .utils import KeplerQualityFlags, plot_image
-<<<<<<< HEAD
-from astropy.wcs import WCS
 from . import PACKAGEDIR
-=======
 from .mast import search_kepler_tpf_products, download_products, ArchiveError
-
->>>>>>> 60a0ab48
 
 __all__ = ['KeplerTargetPixelFile']
 
