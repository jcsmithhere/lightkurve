--- conflicted
+++ resolved
@@ -146,18 +146,7 @@
             download_dir = self._default_download_dir()
 
         # if table contains TESScut search results, download cutout
-<<<<<<< HEAD
         if 'FFI Cutout' in self.table[0]['description']:
-            if cutout_size is None:
-                cutout_size = 5
-            elif cutout_size < 0:
-                raise ValueError('`cutout_size` must be positive.')
-            elif cutout_size > 100:
-                warnings.warn('Cutout size is large and may take a few minutes to download.',
-                              LightkurveWarning)
-=======
-        if 'TESScut' in self.table[0]['productFilename']:
->>>>>>> 1ce80ac4
             try:
                 path = self._fetch_tesscut_path(self.table[0]['target_name'],
                                                 self.table[0]['sequence_number'],
@@ -222,17 +211,7 @@
             download_dir = self._default_download_dir()
 
         # if table contains TESScut search results, download cutouts
-        if 'TESScut' in self.table[0]['productFilename']:
-<<<<<<< HEAD
-            if cutout_size is None:
-                cutout_size = 5
-            elif cutout_size < 0:
-                raise ValueError('`cutout_size` must be positive.')
-            elif cutout_size > 100:
-                warnings.warn('Cutout size is large and may take a few minutes to download.',
-                              LightkurveWarning)
-=======
->>>>>>> 1ce80ac4
+        if 'FFI Cutout' in self.table[0]['description']:
             path = [self._fetch_tesscut_path(t, s, download_dir, cutout_size)
                     for t,s in zip(self.table['target_name'], self.table['sequence_number'])]
         else:
@@ -588,9 +567,9 @@
             s = observations['sequence_number'][idx]
             # if the desired sector is available, add a row
             if s in np.atleast_1d(sector) or sector is None:
-<<<<<<< HEAD
                 cutouts.append({'description': 'TESS FFI Cutout (sector {})'.format(s),
                                 'target_name': str(target),
+                                'targetid': str(target),
                                 'productFilename': 'n/a',
                                 'distance': 0.0,
                                 'sequence_number': s}
@@ -598,18 +577,6 @@
         masked_result = Table(cutouts)
         masked_result.sort(['distance', 'sequence_number'])
         return SearchResult(masked_result)
-=======
-                products_df = products_df.append({'description': 'TESS FFI Cutout (s{:02})'.format(s),
-                                                  'target_name': str(target),
-                                                  'targetid': str(target),
-                                                  'productFilename': 'TESScut Full Frame Image Cutout',
-                                                  'distance': 0.0,
-                                                  'sequence_number': s},
-                                                  ignore_index=True)
-            # convert back to an astropy table
-            masked_result = Table.from_pandas(products_df)
-    return SearchResult(masked_result)
->>>>>>> 1ce80ac4
 
 
 def _query_mast(target, radius=None, project=['Kepler', 'K2', 'TESS']):
